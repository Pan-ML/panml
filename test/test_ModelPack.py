import unittest
from panml.models import ModelPack

class TestModelPack(unittest.TestCase):
    '''
    Run tests on ModelPack class in models.py
    '''
    # Test case: handle invalid source input
    print('Setup test_modelpack_invalid_source_input')
    def test_modelpack_invalid_source_input(self):
        # test invalid source as int
        with self.assertRaises(ValueError):
            m = ModelPack(model='gpt2', source=1)
        # test invalid source as float
        with self.assertRaises(ValueError):
            m = ModelPack(model='gpt2', source=0.2)
        # test invalid source as non accepted str
        with self.assertRaises(ValueError):
            m = ModelPack(model='gpt2', source='huggingface1')

    # Test case: handle invalid model input
    print('Setup test_modelpack_invalid_model_input')
    def test_modelpack_invalid_model_input(self):
        # test invalid model as int
        with self.assertRaises(ValueError):
            m = ModelPack(model=1, source='huggingface')
        # test invalid model as float
        with self.assertRaises(ValueError):
            m = ModelPack(model=0.2, source='huggingface')
        # test invalid model as non accepted str
        with self.assertRaises(ValueError):
            m = ModelPack(model='gpt99', source='huggingface')

    # Test case: handle model and source mismatch input
    print('Setup test_modelpack_incorrect_model_source_input')
    def test_modelpack_incorrect_model_source_input(self):
        # test invalid model and source match combo 1
        with self.assertRaises(ValueError):
            m = ModelPack(model='text-davinci-002', source='huggingface')
        # test invalid model and source match combo 2
        with self.assertRaises(ValueError):
            m = ModelPack(model='gpt2', source='openai')

    # Test case: handle model and source correct match input
    print('Setup test_modelpack_correct_model_source_gpt2_input')
    def test_modelpack_correct_model_source_gpt2_input(self):
        # test valid model and source match combo 1
        m = ModelPack(model='gpt2', source='huggingface')

    # Test case: handle no OpenAI API key input
    print('Setup test_modelpack_missing_openai_api_key_input')
    def test_modelpack_missing_openai_api_key_input(self):
        # test no openai api key provided
        with self.assertRaises(ValueError):
            m = ModelPack(model='text-davinci-002', source='openai')
    
    # Test case: handle model and source correct match input
    print('Setup test_modelpack_correct_model_source_flan_input')
    def test_modelpack_correct_model_source_flan_input(self):
        # test valid model and source match combo 2
        m = ModelPack(model='google/flan-t5-small', source='huggingface')

    # Test case: handle model GPU invalid type
    print('Setup test_modelpack_incorrect_model_gpu_input')
    def test_modelpack_incorrect_model_gpu_input(self):
        # test invalid GPU setting input
        with self.assertRaises(TypeError):
            m = ModelPack(model='google/flan-t5-small', source='huggingface', model_args={'gpu': 1})

    # Test case: handle model GPU correct input
    print('Setup test_modelpack_correct_model_gpu_input')
    def test_modelpack_correct_model_gpu_input(self):
        # test valid GPU setting input
        m = ModelPack(model='google/flan-t5-small', source='huggingface', model_args={'gpu': True})

<<<<<<< HEAD
    # Test case: handle invalid input text input type
    print('Setup test_modelpack_invalid_text_input_type')
    def test_modelpack_invalid_text_input_type(self):
        # test invalid text input type
        with self.assertRaises(TypeError):
            m = ModelPack(model='gpt2', source='huggingface')
            _ = m.predict(1)
        
        with self.assertRaises(TypeError):
            m = ModelPack(model='gpt2', source='huggingface')
            _ = m.predict(None)

    # Test case: handle invalid input text input value
    print('Setup test_modelpack_invalid_text_input_value')
    def test_modelpack_invalid_text_input_value(self):
        # test invalid text input value
        with self.assertRaises(ValueError):
            m = ModelPack(model='gpt2', source='huggingface')
            _ = m.predict('')

        with self.assertRaises(ValueError):
            m = ModelPack(model='gpt2', source='huggingface')
            _ = m.predict([])


=======
>>>>>>> 22f74235
<|MERGE_RESOLUTION|>--- conflicted
+++ resolved
@@ -73,7 +73,6 @@
         # test valid GPU setting input
         m = ModelPack(model='google/flan-t5-small', source='huggingface', model_args={'gpu': True})
 
-<<<<<<< HEAD
     # Test case: handle invalid input text input type
     print('Setup test_modelpack_invalid_text_input_type')
     def test_modelpack_invalid_text_input_type(self):
@@ -98,6 +97,3 @@
             m = ModelPack(model='gpt2', source='huggingface')
             _ = m.predict([])
 
-
-=======
->>>>>>> 22f74235
